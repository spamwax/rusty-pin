--- conflicted
+++ resolved
@@ -36,11 +36,7 @@
 extern crate log;
 
 extern crate unicode_normalization;
-<<<<<<< HEAD
-use unicode_normalization::{is_nfc, is_nfd, is_nfkc, is_nfkd};
-=======
 // use unicode_normalization::{is_nfc, is_nfd, is_nfkc, is_nfkd};
->>>>>>> 95483aed
 
 pub mod pinboard;
 
